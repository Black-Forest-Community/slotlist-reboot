from ninja import Router
from django.shortcuts import get_object_or_404
from django.db import models
from typing import List, Optional
from uuid import UUID
from datetime import datetime
from django.utils.text import slugify
from pydantic import BaseModel
from api.models import Mission, Community, User, MissionSlotGroup, MissionSlot, ArmaThreeDLC, MissionSlotRegistration, Notification
from api.schemas import (
    MissionCreateSchema, MissionUpdateSchema, MissionDuplicateSchema,
    MissionSlotGroupCreateSchema, MissionSlotGroupUpdateSchema,
    MissionSlotCreateSchema, MissionSlotUpdateSchema,
    MissionBannerImageSchema, MissionSlotAssignSchema,
    MissionPermissionCreateSchema
)
from api.auth import has_permission, RequiresCommunityMembership
from api.permissions import can_view_mission, filter_missions_by_visibility

router = Router()


def can_edit_mission(mission, user_uid, permissions):
    """
    Check if user can edit a mission (creator, editor, or admin).
    
    Args:
        mission: Mission instance
        user_uid: UUID of the current user
        permissions: List of permission strings
        
    Returns:
        bool: True if user can edit the mission
    """
    is_creator = str(mission.creator.uid) == str(user_uid)
    is_admin = has_permission(permissions, 'admin.mission')
    is_editor = has_permission(permissions, f'mission.{mission.slug}.editor')
    
    return is_creator or is_admin or is_editor


def validate_dlc_list(dlc_list, field_name='required_dlcs'):
    """Validate a DLC list and raise error if invalid."""
    # Allow None or empty list
    if not dlc_list:
        return
    
    if not ArmaThreeDLC.validate_dlc_list(dlc_list):
        invalid_dlcs = [dlc for dlc in dlc_list if dlc not in ArmaThreeDLC.get_valid_dlcs()]
        from ninja.errors import HttpError
        raise HttpError(400, f'Invalid {field_name}: {", ".join(invalid_dlcs)}. Valid options: {", ".join(ArmaThreeDLC.get_valid_dlcs())}')


@router.get('/', auth=RequiresCommunityMembership())
def list_missions(request, limit: int = 25, offset: int = 0, includeEnded: bool = False, startDate: int = None, endDate: int = None):
    """List all missions with pagination"""
    query = Mission.objects.select_related('creator', 'community').all()
    
    # Date range filtering for calendar
    # When startDate and endDate are provided (calendar view), return just array
    is_calendar_query = startDate is not None and endDate is not None
    
    if is_calendar_query:
        from datetime import datetime as dt, timezone
        start_dt = dt.fromtimestamp(startDate / 1000, tz=timezone.utc)
        end_dt = dt.fromtimestamp(endDate / 1000, tz=timezone.utc)
        query = query.filter(start_time__gte=start_dt, start_time__lte=end_dt)
    elif not includeEnded:
        query = query.filter(end_time__gte=datetime.utcnow()) | query.filter(end_time__isnull=True)
    
    # Order missions before filtering
    missions = query.order_by('-start_time')
    
    # Filter missions by visibility
    visible_missions = filter_missions_by_visibility(missions, request)
    
    # Get total count after visibility filtering
    total = len(visible_missions)
    
    # Apply pagination to filtered results
    paginated_missions = visible_missions[offset:offset + limit]
    
    # Get current user if authenticated
    current_user_uid = None
    if hasattr(request, 'auth') and request.auth:
        current_user_uid = request.auth.get('user', {}).get('uid')
    
    # Calculate slot counts for each mission
    result_missions = []
    for mission in paginated_missions:
        # Get all slots for this mission
        from django.db.models import Count, Q
        slots = MissionSlot.objects.filter(slot_group__mission=mission)
        
        total_slots = slots.count()
        assigned_slots = slots.filter(assignee__isnull=False).count()
        external_slots = slots.filter(external_assignee__isnull=False).exclude(external_assignee='').count()
        unassigned_slots = slots.filter(assignee__isnull=True, external_assignee__isnull=True).count() + \
                          slots.filter(assignee__isnull=True, external_assignee='').count()
        
        # Open slots are those without assignee, external_assignee, and no restricted community
        open_slots = slots.filter(
            assignee__isnull=True,
            restricted_community__isnull=True
        ).filter(
            Q(external_assignee__isnull=True) | Q(external_assignee='')
        ).count()
        
        # Check if current user is assigned to any slot
        is_assigned_to_any_slot = False
        is_registered_for_any_slot = False
        if current_user_uid:
            is_assigned_to_any_slot = slots.filter(assignee__uid=current_user_uid).exists()
            # Registration status would need to check a separate registration table if it exists
            # For now, keeping it as False
        
        result_missions.append({
            'uid': str(mission.uid),
            'slug': mission.slug,
            'title': mission.title,
            'description': mission.description,
            'briefingTime': mission.briefing_time.isoformat() if mission.briefing_time else None,
            'slottingTime': mission.slotting_time.isoformat() if mission.slotting_time else None,
            'startTime': mission.start_time.isoformat() if mission.start_time else None,
            'endTime': mission.end_time.isoformat() if mission.end_time else None,
            'visibility': mission.visibility,
            'detailsMap': mission.details_map,
            'detailsGameMode': mission.details_game_mode,
            'requiredDLCs': mission.required_dlcs,
            'bannerImageUrl': mission.banner_image_url,
            'slotCounts': {
                'total': total_slots,
                'assigned': assigned_slots,
                'external': external_slots,
                'unassigned': unassigned_slots,
                'open': open_slots
            },
            'isAssignedToAnySlot': is_assigned_to_any_slot,
            'isRegisteredForAnySlot': is_registered_for_any_slot,
            'creator': {
                'uid': str(mission.creator.uid),
                'nickname': mission.creator.nickname,
                'steamId': mission.creator.steam_id,
            },
            'community': {
                'uid': str(mission.community.uid),
                'name': mission.community.name,
                'tag': mission.community.tag,
                'slug': mission.community.slug,
                'website': mission.community.website,
                'logoUrl': mission.community.logo_url,
            } if mission.community else None
        })
    
    # Calendar queries return just the array for backwards compatibility
    if is_calendar_query:
        return result_missions
    
    return {
        'missions': result_missions,
        'total': total
    }


@router.get('/slugAvailable', auth=None)
def check_slug_availability(request, slug: str):
    """Check if a mission slug is available"""
    # Check if a mission with this slug already exists
    exists = Mission.objects.filter(slug=slug).exists()
    
    return {
        'available': not exists
    }


@router.get('/{slug}', auth=RequiresCommunityMembership())
def get_mission(request, slug: str):
    """Get a single mission by slug"""
    mission = get_object_or_404(Mission.objects.select_related('creator', 'community'), slug=slug)
    
    # Check if user can view this mission
    if not can_view_mission(mission, request):
        from ninja.errors import HttpError
        raise HttpError(403, 'You do not have permission to view this mission')
    
    mission_data = {
        'uid': mission.uid,
        'slug': mission.slug,
        'title': mission.title,
        'description': mission.description,
        'detailedDescription': mission.detailed_description,
        'collapsedDescription': mission.collapsed_description,
        'briefingTime': mission.briefing_time,
        'slottingTime': mission.slotting_time,
        'startTime': mission.start_time,
        'endTime': mission.end_time,
        'visibility': mission.visibility,
        'techTeleport': bool(mission.tech_support and 'teleport' in mission.tech_support.lower()) if mission.tech_support else False,
        'techRespawn': bool(mission.tech_support and 'respawn' in mission.tech_support.lower()) if mission.tech_support else False,
        'techSupport': mission.tech_support,
        'detailsMap': mission.details_map,
        'detailsGameMode': mission.details_game_mode,
        'requiredDLCs': mission.required_dlcs,
        'gameServer': mission.game_server,
        'voiceComms': mission.voice_comms,
        'repositories': mission.repositories,
        'rulesOfEngagement': mission.rules or '',
        'bannerImageUrl': mission.banner_image_url,
        'creator': {
            'uid': mission.creator.uid,
            'nickname': mission.creator.nickname,
            'steamId': mission.creator.steam_id,
        },
        'community': {
            'uid': mission.community.uid,
            'name': mission.community.name,
            'tag': mission.community.tag,
            'slug': mission.community.slug,
            'website': mission.community.website,
            'logoUrl': mission.community.logo_url,
            'gameServers': mission.community.game_servers,
            'voiceComms': mission.community.voice_comms,
            'repositories': mission.community.repositories
        } if mission.community else None
    }
    
    return {'mission': mission_data}


@router.post('/')
def create_mission(request, payload: MissionCreateSchema):
    """Create a new mission"""
    user_uid = request.auth.get('user', {}).get('uid')
    user = get_object_or_404(User, uid=user_uid)
    
    # Validate DLCs
    validate_dlc_list(payload.required_dlcs, 'requiredDLCs')
    
    # Get community if specified
    community = None
    if payload.community_uid:
        community = get_object_or_404(Community, uid=payload.community_uid)
    
    # Use provided slug or generate from title
    slug = payload.slug if payload.slug else slugify(payload.title)
    
    # Handle tech_support - prefer direct value from payload, otherwise build from booleans
    if payload.tech_support is not None:
        tech_support = payload.tech_support
    else:
        # Convert tech_teleport and tech_respawn to tech_support string
        tech_support_parts = []
        if payload.tech_teleport:
            tech_support_parts.append('teleport')
        if payload.tech_respawn:
            tech_support_parts.append('respawn')
        tech_support = ', '.join(tech_support_parts) if tech_support_parts else None
    
    # Use default datetime for required fields if not provided
    from datetime import datetime, timezone
    default_time = datetime.now(timezone.utc)

    mission = Mission.objects.create(
        slug=slug,
        title=payload.title,
        description=payload.description,
        short_description=payload.description or '',
        detailed_description=payload.detailed_description or '',
        collapsed_description=payload.collapsed_description,
        briefing_time=payload.briefing_time or default_time,
        slotting_time=payload.slotting_time or default_time,
        start_time=payload.start_time or default_time,
        end_time=payload.end_time or default_time,
        visibility=payload.visibility,
        tech_support=tech_support,
        details_map=payload.details_map,
        details_game_mode=payload.details_game_mode,
        required_dlcs=payload.required_dlcs if payload.required_dlcs is not None else [],
        game_server=payload.game_server,
        voice_comms=payload.voice_comms,
        repositories=payload.repositories if payload.repositories is not None else [],
        rules=payload.rules_of_engagement,
        creator=user,
        community=community
    )
    
    # Return token for backwards compatibility with frontend
    # (no need to regenerate since creator status is checked via mission.creator.uid)
    current_token = request.headers.get('Authorization', '').replace('Bearer ', '')
    
    return {
        'token': current_token,
        'mission': {
            'uid': mission.uid,
            'slug': mission.slug,
            'title': mission.title,
            'description': mission.description,
            'detailedDescription': mission.detailed_description,
            'collapsedDescription': mission.collapsed_description,
            'briefingTime': mission.briefing_time,
            'slottingTime': mission.slotting_time,
            'startTime': mission.start_time,
            'endTime': mission.end_time,
            'visibility': mission.visibility,
            'techTeleport': bool(mission.tech_support and 'teleport' in mission.tech_support.lower()) if mission.tech_support else False,
            'techRespawn': bool(mission.tech_support and 'respawn' in mission.tech_support.lower()) if mission.tech_support else False,
            'techSupport': mission.tech_support,
            'detailsMap': mission.details_map,
            'detailsGameMode': mission.details_game_mode,
            'requiredDLCs': mission.required_dlcs,
            'gameServer': mission.game_server,
            'voiceComms': mission.voice_comms,
            'repositories': mission.repositories,
            'rulesOfEngagement': mission.rules or '',
            'bannerImageUrl': mission.banner_image_url,
            'creator': {
                'uid': user.uid,
                'nickname': user.nickname,
                'steamId': user.steam_id,
            },
            'community': {
                'uid': community.uid,
                'name': community.name,
                'tag': community.tag,
                'slug': community.slug,
                'website': community.website,
                'logoUrl': community.logo_url,
                'gameServers': community.game_servers,
                'voiceComms': community.voice_comms,
                'repositories': community.repositories
            } if community else None
        }
    }


@router.patch('/{slug}', response={200: dict, 403: dict})
def update_mission(request, slug: str, payload: MissionUpdateSchema):
    """Update a mission"""
    mission = get_object_or_404(Mission, slug=slug)
    
    # Check permissions
    user_uid = request.auth.get('user', {}).get('uid')
    permissions = request.auth.get('permissions', [])
    
    if not can_edit_mission(mission, user_uid, permissions):
        return 403, {'detail': 'Forbidden'}
    
    # Validate DLCs if provided
    if payload.required_dlcs is not None:
        validate_dlc_list(payload.required_dlcs, 'requiredDLCs')
    
    # Update fields
    if payload.title is not None:
        mission.title = payload.title
    if payload.description is not None:
        mission.description = payload.description
        mission.short_description = payload.description  # Keep short_description in sync
    if payload.detailed_description is not None:
        mission.detailed_description = payload.detailed_description
    if payload.collapsed_description is not None:
        mission.collapsed_description = payload.collapsed_description
    if payload.briefing_time is not None:
        mission.briefing_time = payload.briefing_time
    if payload.slotting_time is not None:
        mission.slotting_time = payload.slotting_time
    if payload.start_time is not None:
        mission.start_time = payload.start_time
    if payload.end_time is not None:
        mission.end_time = payload.end_time
    if payload.visibility is not None:
        mission.visibility = payload.visibility
    
    # Handle tech_support - can be set directly or via tech_teleport/tech_respawn
    if payload.tech_support is not None:
        mission.tech_support = payload.tech_support
    elif payload.tech_teleport is not None or payload.tech_respawn is not None:
        # Get current tech_support settings
        current_teleport = mission.tech_support and 'teleport' in mission.tech_support.lower() if mission.tech_support else False
        current_respawn = mission.tech_support and 'respawn' in mission.tech_support.lower() if mission.tech_support else False
        
        # Update with new values if provided
        new_teleport = payload.tech_teleport if payload.tech_teleport is not None else current_teleport
        new_respawn = payload.tech_respawn if payload.tech_respawn is not None else current_respawn
        
        # Build new tech_support string
        tech_support_parts = []
        if new_teleport:
            tech_support_parts.append('teleport')
        if new_respawn:
            tech_support_parts.append('respawn')
        mission.tech_support = ', '.join(tech_support_parts) if tech_support_parts else None
    
    if payload.details_map is not None:
        mission.details_map = payload.details_map
    if payload.details_game_mode is not None:
        mission.details_game_mode = payload.details_game_mode
    if payload.required_dlcs is not None:
        mission.required_dlcs = payload.required_dlcs
    if payload.game_server is not None:
        mission.game_server = payload.game_server
    if payload.voice_comms is not None:
        mission.voice_comms = payload.voice_comms
    if payload.repositories is not None:
        mission.repositories = payload.repositories
    if payload.rules_of_engagement is not None:
        mission.rules = payload.rules_of_engagement
    
    mission.save()
    
    return {
        'mission': {
            'uid': mission.uid,
            'slug': mission.slug,
            'title': mission.title,
            'description': mission.description,
            'detailedDescription': mission.detailed_description,
            'collapsedDescription': mission.collapsed_description,
            'briefingTime': mission.briefing_time,
            'slottingTime': mission.slotting_time,
            'startTime': mission.start_time,
            'endTime': mission.end_time,
            'visibility': mission.visibility,
            'techTeleport': bool(mission.tech_support and 'teleport' in mission.tech_support.lower()) if mission.tech_support else False,
            'techRespawn': bool(mission.tech_support and 'respawn' in mission.tech_support.lower()) if mission.tech_support else False,
            'techSupport': mission.tech_support,
            'detailsMap': mission.details_map,
            'detailsGameMode': mission.details_game_mode,
            'requiredDLCs': mission.required_dlcs,
            'gameServer': mission.game_server,
            'voiceComms': mission.voice_comms,
            'repositories': mission.repositories,
            'rulesOfEngagement': mission.rules or '',
            'bannerImageUrl': mission.banner_image_url,
            'creator': {
                'uid': mission.creator.uid,
                'nickname': mission.creator.nickname,
                'steamId': mission.creator.steam_id,
            },
            'community': {
                'uid': mission.community.uid,
                'name': mission.community.name,
                'tag': mission.community.tag,
                'slug': mission.community.slug,
                'website': mission.community.website,
                'logoUrl': mission.community.logo_url,
                'gameServers': mission.community.game_servers,
                'voiceComms': mission.community.voice_comms,
                'repositories': mission.community.repositories
            } if mission.community else None
        }
    }


@router.delete('/{slug}')
def delete_mission(request, slug: str):
    """Delete a mission"""
    mission = get_object_or_404(Mission, slug=slug)
    
    # Check permissions - only creator or admin can delete (not editors)
    user_uid = request.auth.get('user', {}).get('uid')
    permissions = request.auth.get('permissions', [])
    
    is_creator = str(mission.creator.uid) == user_uid
    is_admin = has_permission(permissions, 'admin.mission')
    
    if not is_creator and not is_admin:
        return 403, {'detail': 'Forbidden'}
    
    mission.delete()
    
    return {'success': True}


@router.post('/{slug}/duplicate')
def duplicate_mission(request, slug: str, payload: MissionDuplicateSchema):
    """Duplicate an existing mission with all its slot groups and slots"""
    from django.db import transaction
    
    # Get the original mission
    original_mission = get_object_or_404(Mission.objects.select_related('creator', 'community'), slug=slug)
    
    # Get current user
    user_uid = request.auth.get('user', {}).get('uid')
    user = get_object_or_404(User, uid=user_uid)
    
    # Check permissions - must be creator or admin
    permissions = request.auth.get('permissions', [])
    is_creator = str(original_mission.creator.uid) == user_uid
    is_admin = has_permission(permissions, 'admin.mission')
    
    if not is_creator and not is_admin:
        return 403, {'detail': 'Forbidden'}
    
    # Check if new slug is available
    if Mission.objects.filter(slug=payload.slug).exists():
        return 400, {'detail': 'Mission with this slug already exists'}
    
    # Determine community for new mission
    community = None
    if payload.add_to_community and user.community:
        community = user.community
    elif not payload.add_to_community:
        community = original_mission.community
    
    # Create the duplicated mission in a transaction
    with transaction.atomic():
        # Create new mission
        new_mission = Mission.objects.create(
            slug=payload.slug,
            title=payload.title if payload.title else original_mission.title,
            description=original_mission.description,
            short_description=original_mission.short_description,
            detailed_description=original_mission.detailed_description,
            collapsed_description=original_mission.collapsed_description,
            briefing_time=payload.briefing_time if payload.briefing_time else original_mission.briefing_time,
            slotting_time=payload.slotting_time if payload.slotting_time else original_mission.slotting_time,
            start_time=payload.start_time if payload.start_time else original_mission.start_time,
            end_time=payload.end_time if payload.end_time else original_mission.end_time,
            visibility=payload.visibility if payload.visibility else 'hidden',
            tech_support=original_mission.tech_support,
            details_map=original_mission.details_map,
            details_game_mode=original_mission.details_game_mode,
            required_dlcs=original_mission.required_dlcs,
            game_server=original_mission.game_server,
            voice_comms=original_mission.voice_comms,
            repositories=original_mission.repositories,
            rules=original_mission.rules,
            creator=user,
            community=community,
            banner_image_url=original_mission.banner_image_url
        )
        
        # Duplicate slot groups and slots
        original_slot_groups = MissionSlotGroup.objects.filter(mission=original_mission).order_by('order_number')
        
        for slot_group in original_slot_groups:
            # Create new slot group
            new_slot_group = MissionSlotGroup.objects.create(
                mission=new_mission,
                title=slot_group.title,
                description=slot_group.description,
                order_number=slot_group.order_number,
                restricted_community=slot_group.restricted_community
            )
            
            # Duplicate slots in this group
            original_slots = MissionSlot.objects.filter(slot_group=slot_group).order_by('order_number')
            
            for slot in original_slots:
                MissionSlot.objects.create(
                    slot_group=new_slot_group,
                    title=slot.title,
                    description=slot.description,
                    detailed_description=slot.detailed_description,
                    order_number=slot.order_number,
                    required_dlcs=slot.required_dlcs,
                    restricted_community=slot.restricted_community,
                    blocked=slot.blocked,
                    reserve=slot.reserve,
                    auto_assignable=slot.auto_assignable
                    # Note: Not copying assignee or external_assignee - duplicated mission starts with empty slots
                )
    
    # Return token for backwards compatibility with frontend
    # (no need to regenerate since creator status is checked via mission.creator.uid)
    current_token = request.headers.get('Authorization', '').replace('Bearer ', '')
    
    # Return the new mission details
    return {
        'token': current_token,
        'mission': {
            'uid': new_mission.uid,
            'slug': new_mission.slug,
            'title': new_mission.title,
            'description': new_mission.description,
            'detailedDescription': new_mission.detailed_description,
            'collapsedDescription': new_mission.collapsed_description,
            'briefingTime': new_mission.briefing_time,
            'slottingTime': new_mission.slotting_time,
            'startTime': new_mission.start_time,
            'endTime': new_mission.end_time,
            'visibility': new_mission.visibility,
            'techTeleport': bool(new_mission.tech_support and 'teleport' in new_mission.tech_support.lower()) if new_mission.tech_support else False,
            'techRespawn': bool(new_mission.tech_support and 'respawn' in new_mission.tech_support.lower()) if new_mission.tech_support else False,
            'techSupport': new_mission.tech_support,
            'detailsMap': new_mission.details_map,
            'detailsGameMode': new_mission.details_game_mode,
            'requiredDLCs': new_mission.required_dlcs,
            'gameServer': new_mission.game_server,
            'voiceComms': new_mission.voice_comms,
            'repositories': new_mission.repositories,
            'rulesOfEngagement': new_mission.rules or '',
            'bannerImageUrl': new_mission.banner_image_url,
            'creator': {
                'uid': user.uid,
                'nickname': user.nickname,
                'steamId': user.steam_id,
            },
            'community': {
                'uid': community.uid,
                'name': community.name,
                'tag': community.tag,
                'slug': community.slug,
                'website': community.website,
                'logoUrl': community.logo_url,
                'gameServers': community.game_servers,
                'voiceComms': community.voice_comms,
                'repositories': community.repositories
            } if community else None
        }
    }



@router.get('/{slug}/slots', auth=RequiresCommunityMembership())
def get_mission_slots(request, slug: str):
    """Get all slots for a mission organized by slot groups"""
    mission = get_object_or_404(Mission.objects.select_related('creator', 'community'), slug=slug)
    
    # Check if user can view this mission
    if not can_view_mission(mission, request):
        from ninja.errors import HttpError
        raise HttpError(403, 'You do not have permission to view this mission')
    
    # Get current user UID if authenticated (manually check Authorization header)
    current_user_uid = None
    auth_header = request.headers.get('Authorization', '')
    if auth_header.startswith('Bearer '):
        token = auth_header.split(' ')[1]
        from api.auth import decode_jwt
        payload = decode_jwt(token)
        if payload:
            current_user_uid = payload.get('user', {}).get('uid')
    
    # Get all slot groups with their slots for this mission
    slot_groups = MissionSlotGroup.objects.filter(mission=mission).prefetch_related(
        'slots__assignee__community',
        'slots__restricted_community',
        'slots__registrations__user',
        'restricted_community'
    ).order_by('order_number')
    
    result = []
    for slot_group in slot_groups:
        slots = []
        for slot in slot_group.slots.order_by('order_number'):
            # Count pending registrations for this slot (exclude confirmed/rejected)
            registration_count = slot.registrations.filter(status='pending').count()
            
            # Check if current user has a registration for this slot
            user_registration_uid = None
            if current_user_uid:
                user_registration = slot.registrations.filter(user__uid=current_user_uid).first()
                if user_registration:
                    user_registration_uid = str(user_registration.uid)
            
            slot_data = {
                'uid': str(slot.uid),
                'slotGroupUid': str(slot.slot_group.uid),
                'title': slot.title,
                'description': slot.description,
                'detailedDescription': slot.detailed_description,
                'orderNumber': slot.order_number,
                'requiredDLCs': slot.required_dlcs,
                'externalAssignee': slot.external_assignee,
                'registrationCount': registration_count,
                'registrationUid': user_registration_uid,
                'blocked': slot.blocked,
                'reserve': slot.reserve,
                'autoAssignable': slot.auto_assignable,
                'assignee': {
                    'uid': str(slot.assignee.uid),
                    'nickname': slot.assignee.nickname,
                    'steamId': slot.assignee.steam_id,
                    'community': {
                        'uid': str(slot.assignee.community.uid),
                        'name': slot.assignee.community.name,
                        'tag': slot.assignee.community.tag,
                        'slug': slot.assignee.community.slug,
                    } if slot.assignee.community else None
                } if slot.assignee else None,
                'restrictedCommunity': {
                    'uid': str(slot.restricted_community.uid),
                    'name': slot.restricted_community.name,
                    'tag': slot.restricted_community.tag,
                    'slug': slot.restricted_community.slug,
                } if slot.restricted_community else None
            }
            slots.append(slot_data)
        
        group_data = {
            'uid': str(slot_group.uid),
            'title': slot_group.title,
            'description': slot_group.description,
            'orderNumber': slot_group.order_number,
            'restrictedCommunity': {
                'uid': str(slot_group.restricted_community.uid),
                'name': slot_group.restricted_community.name,
                'tag': slot_group.restricted_community.tag,
                'slug': slot_group.restricted_community.slug,
            } if slot_group.restricted_community else None,
            'slots': slots
        }
        result.append(group_data)
    
    return {'slotGroups': result}


# Slot Registration Schemas
class SlotRegistrationCreateSchema(BaseModel):
    comment: Optional[str] = None


class SlotRegistrationUpdateSchema(BaseModel):
    confirmed: bool
    suppressNotifications: Optional[bool] = False


@router.get('/{slug}/slots/{slot_uid}/registrations', auth=RequiresCommunityMembership())
def get_slot_registrations(request, slug: str, slot_uid: UUID, limit: int = 10, offset: int = 0):
    """Get all registrations for a specific mission slot"""
    mission = get_object_or_404(Mission, slug=slug)
    slot = get_object_or_404(MissionSlot, uid=slot_uid, slot_group__mission=mission)
    
    total = MissionSlotRegistration.objects.filter(slot=slot).count()
    registrations = MissionSlotRegistration.objects.filter(slot=slot).select_related('user__community')[offset:offset + limit]
    
    return {
        'registrations': [
            {
                'uid': str(reg.uid),
                'slotUid': str(reg.slot.uid),
                'user': {
                    'uid': str(reg.user.uid),
                    'nickname': reg.user.nickname,
                    'steamId': reg.user.steam_id,
                    'community': {
                        'uid': str(reg.user.community.uid),
                        'name': reg.user.community.name,
                        'tag': reg.user.community.tag,
                        'slug': reg.user.community.slug,
                    } if reg.user.community else None
                },
                'comment': reg.comment,
                'confirmed': reg.status == 'confirmed',
                'status': reg.status,
                'createdAt': reg.created_at.isoformat() if reg.created_at else None,
            }
            for reg in registrations
        ],
        'limit': limit,
        'offset': offset,
        'total': total
    }


@router.post('/{slug}/slots/{slot_uid}/registrations', response={200: dict, 400: dict, 403: dict})
def register_for_slot(request, slug: str, slot_uid: UUID, data: SlotRegistrationCreateSchema):
    """Register the authenticated user for a mission slot"""
    user_uid = request.auth.get('user', {}).get('uid')
    user = get_object_or_404(User.objects.select_related('community'), uid=user_uid)
    
    mission = get_object_or_404(Mission, slug=slug)
    slot = get_object_or_404(MissionSlot.objects.select_related('slot_group', 'restricted_community', 'slot_group__restricted_community'), uid=slot_uid, slot_group__mission=mission)
    
    # Check if slot is blocked
    if slot.blocked:
        return 403, {'detail': 'This slot is blocked and cannot be registered for'}
    
    # Check if slot is already assigned
    if slot.assignee:
        return 400, {'detail': 'This slot is already assigned'}
    
    # Check slot-level restricted community
    if slot.restricted_community:
        if not user.community or str(user.community.uid) != str(slot.restricted_community.uid):
            return 403, {'detail': f'This slot is restricted to [{slot.restricted_community.tag}] {slot.restricted_community.name}'}
    
    # Check slot group-level restricted community
    if slot.slot_group.restricted_community:
        if not user.community or str(user.community.uid) != str(slot.slot_group.restricted_community.uid):
            return 403, {'detail': f'This slot group is restricted to [{slot.slot_group.restricted_community.tag}] {slot.slot_group.restricted_community.name}'}
    
    # Check if user is already registered
    existing = MissionSlotRegistration.objects.filter(user=user, slot=slot).first()
    if existing:
        return 400, {'detail': 'User already registered for this slot'}
    
    # Create registration
    registration = MissionSlotRegistration.objects.create(
        user=user,
        slot=slot,
        comment=data.comment
    )
    
    # Create notification for mission creator about the new slot registration
    if mission.creator and str(mission.creator.uid) != str(user_uid):
        user_nickname_with_tag = user.nickname
        if user.community and user.community.tag:
            user_nickname_with_tag = f'[{user.community.tag}] {user.nickname}'
        
        Notification.objects.create(
            user=mission.creator,
            notification_type='mission.slot.registration.new',
            title='New Slot Registration',
            message=f'{user.nickname} registered for "{slot.title}" in {mission.title}',
            additional_data={
                'missionSlug': mission.slug,
                'missionTitle': mission.title,
                'slotUid': str(slot.uid),
                'slotTitle': slot.title,
                'userUid': str(user.uid),
                'userNickname': user.nickname,
                'userCommunityTag': user.community.tag if user.community else None,
                'userNicknameWithTag': user_nickname_with_tag,
                'registrationUid': str(registration.uid),
                'comment': registration.comment,
            }
        )
    
    return {
        'registration': {
            'uid': str(registration.uid),
            'slotUid': str(slot.uid),
            'user': {
                'uid': str(user.uid),
                'nickname': user.nickname,
                'steamId': user.steam_id,
                'community': {
                    'uid': str(user.community.uid),
                    'name': user.community.name,
                    'tag': user.community.tag,
                    'slug': user.community.slug,
                } if user.community else None
            },
            'comment': registration.comment,
            'confirmed': False,
            'status': registration.status,
            'createdAt': registration.created_at.isoformat() if registration.created_at else None,
        }
    }


@router.patch('/{slug}/slots/{slot_uid}/registrations/{registration_uid}', response={200: dict, 400: dict, 403: dict})
def update_slot_registration(request, slug: str, slot_uid: UUID, registration_uid: UUID, data: SlotRegistrationUpdateSchema):
    """Update/confirm or reject a slot registration (requires permissions)"""
    user_uid = request.auth.get('user', {}).get('uid')
    user = get_object_or_404(User, uid=user_uid)
    permissions = request.auth.get('permissions', [])
    
    mission = get_object_or_404(Mission, slug=slug)
    slot = get_object_or_404(MissionSlot, uid=slot_uid, slot_group__mission=mission)
    registration = get_object_or_404(MissionSlotRegistration.objects.select_related('user__community'), uid=registration_uid, slot=slot)

    
    # Check permissions - user must be mission creator, editor, or have appropriate permissions
    is_creator = str(mission.creator.uid) == str(user.uid)
    is_editor = has_permission(permissions, f'mission.{mission.slug}.editor')
    has_perm = has_permission(permissions, ['mission.slot.assign', 'admin.*'])
    
    if not is_creator and not is_editor and not has_perm:
        return 403, {'detail': 'Insufficient permissions to update registration'}
    
    # If confirmed, assign the slot to the user and mark registration as confirmed
    if data.confirmed:
        # Check if slot is already assigned
        if slot.assignee and str(slot.assignee.uid) != str(registration.user.uid):
            return 400, {'detail': 'Slot is already assigned to another user'}
        
        # Assign the slot
        slot.assignee = registration.user
        slot.save()
        
        # Update registration status to confirmed
        registration.status = 'confirmed'
        registration.save()
        
        # Create notification for the user about their registration being confirmed
        Notification.objects.create(
            user=registration.user,
            notification_type='mission.slot.assigned',
            title='Slot Assignment Confirmed',
            message=f'Your registration for "{slot.title}" in {mission.title} has been confirmed',
            additional_data={
                'missionSlug': mission.slug,
                'missionTitle': mission.title,
                'slotUid': str(slot.uid),
                'slotTitle': slot.title,
            }
        )
        
        return {
            'registration': {
                'uid': str(registration.uid),
                'user': {
                    'uid': str(registration.user.uid),
                    'nickname': registration.user.nickname,
                    'steamId': registration.user.steam_id,
                    'community': {
                        'uid': str(registration.user.community.uid),
                        'name': registration.user.community.name,
                        'tag': registration.user.community.tag,
                        'slug': registration.user.community.slug,
                    } if registration.user.community else None
                },
                'comment': registration.comment,
                'confirmed': True,
                'status': registration.status
            }
        }
    else:
        # If confirmed is false, reject the registration and unassign slot if needed
        # If the registration was confirmed and slot is assigned to this user, unassign the slot
        if registration.status == 'confirmed' and slot.assignee and str(slot.assignee.uid) == str(registration.user.uid):
            slot.assignee = None
            slot.save()
        
        # Update registration status to rejected
        registration.status = 'rejected'
        registration.save()
        
        # Create notification for the user about their registration being rejected
        Notification.objects.create(
            user=registration.user,
            notification_type='mission.slot.unassigned',
            title='Slot Registration Rejected',
            message=f'Your registration for "{slot.title}" in {mission.title} has been rejected',
            additional_data={
                'missionSlug': mission.slug,
                'missionTitle': mission.title,
                'slotUid': str(slot.uid),
                'slotTitle': slot.title,
            }
        )
        
        return {
            'registration': {
                'uid': str(registration.uid),
                'user': {
                    'uid': str(registration.user.uid),
                    'nickname': registration.user.nickname,
                    'steamId': registration.user.steam_id,
                    'community': {
                        'uid': str(registration.user.community.uid),
                        'name': registration.user.community.name,
                        'tag': registration.user.community.tag,
                        'slug': registration.user.community.slug,
                    } if registration.user.community else None
                },
                'comment': registration.comment,
                'confirmed': False,
                'status': registration.status
            }
        }


@router.delete('/{slug}/slots/{slot_uid}/registrations/{registration_uid}', response={200: dict, 403: dict})
def delete_slot_registration(request, slug: str, slot_uid: UUID, registration_uid: UUID):
    """Delete/reject a slot registration - if confirmed, also unassigns the slot"""
    user_uid = request.auth.get('user', {}).get('uid')
    user = get_object_or_404(User, uid=user_uid)
    permissions = request.auth.get('permissions', [])
    
    mission = get_object_or_404(Mission, slug=slug)
    slot = get_object_or_404(MissionSlot, uid=slot_uid, slot_group__mission=mission)
    registration = get_object_or_404(MissionSlotRegistration, uid=registration_uid, slot=slot)
    
    # User can delete their own registration, or mission creator/admin can delete any
    is_own_registration = str(registration.user.uid) == str(user.uid)
    is_creator = str(mission.creator.uid) == str(user.uid)
    has_perm = has_permission(permissions, ['mission.slot.assign', 'admin.*'])
    
    if not is_own_registration and not is_creator and not has_perm:
        return 403, {'detail': 'Insufficient permissions to delete this registration'}
    
    # If the registration was confirmed and slot is assigned to this user, unassign the slot
    if registration.status == 'confirmed' and slot.assignee and str(slot.assignee.uid) == str(registration.user.uid):
        slot.assignee = None
        slot.save()
    
    # Delete the registration
    registration.delete()
    
    return {'success': True}


@router.post('/{slug}/slots/{slot_uid}/assign', response={200: dict, 400: dict, 403: dict})
def assign_slot(request, slug: str, slot_uid: UUID, payload: MissionSlotAssignSchema):
    """Assign a user to a mission slot"""
    current_user_uid = request.auth.get('user', {}).get('uid')
    current_user = get_object_or_404(User.objects.select_related('community'), uid=current_user_uid)
    permissions = request.auth.get('permissions', [])
    
    mission = get_object_or_404(Mission, slug=slug)
    slot = get_object_or_404(MissionSlot.objects.select_related('slot_group', 'restricted_community', 'slot_group__restricted_community'), uid=slot_uid, slot_group__mission=mission)
    
    # Get target user from payload
    target_user_uid = payload.userUid
    force = payload.force
    suppress_notifications = payload.suppressNotifications
    
    target_user = get_object_or_404(User.objects.select_related('community'), uid=target_user_uid)
    
    # Check if slot is already assigned
    if slot.assignee and not force:
        return 400, {'detail': 'Slot is already assigned. Use force=true to override.'}
    
    # Check if slot is blocked
    if slot.blocked:
        return 400, {'detail': 'Slot is blocked and cannot be assigned'}
    
    # Check permissions - mission creator, editor, or admin can assign anyone
    is_creator = str(mission.creator.uid) == str(current_user_uid)
    is_admin = has_permission(permissions, 'admin.mission')
    is_editor = has_permission(permissions, f'mission.{mission.slug}.editor')
    
    # Check if user is assigning themselves
    is_self_assignment = str(target_user_uid) == str(current_user_uid)
    
    # Community slot restrictions
    if slot.restricted_community:
        if not target_user.community or str(target_user.community.uid) != str(slot.restricted_community.uid):
<<<<<<< HEAD
            if not is_creator and not is_admin and not is_editor:
                return 403, {'detail': 'This slot is restricted to a specific community'}
=======
            if not is_creator and not is_admin:
                return 403, {'detail': f'This slot is restricted to [{slot.restricted_community.tag}] {slot.restricted_community.name}'}
    
    # Community slot group restrictions
    if slot.slot_group.restricted_community:
        if not target_user.community or str(target_user.community.uid) != str(slot.slot_group.restricted_community.uid):
            if not is_creator and not is_admin:
                return 403, {'detail': f'This slot group is restricted to [{slot.slot_group.restricted_community.tag}] {slot.slot_group.restricted_community.name}'}
>>>>>>> c8eb3b47
    
    # Only mission creator, editor, or admin can assign other users
    if not is_self_assignment and not is_creator and not is_admin and not is_editor:
        return 403, {'detail': 'Insufficient permissions to assign other users to slots'}
    
    # Remove any existing registrations for this slot by the target user
    MissionSlotRegistration.objects.filter(slot=slot, user=target_user).delete()
    
    # Assign the slot
    slot.assignee = target_user
    slot.save()
    
    # Create a confirmed registration so the user can unregister via the UI
    registration = MissionSlotRegistration.objects.create(
        user=target_user,
        slot=slot,
        status='confirmed',
        comment=f'via {current_user.nickname}'
    )
    
    # Create notification for mission creator about the new assignment
    if not suppress_notifications and mission.creator and str(mission.creator.uid) != str(target_user_uid):
        notification_message = f'{target_user.nickname} signed up for "{slot.title}" in {mission.title}'
        if not is_self_assignment:
            notification_message = f'{current_user.nickname} assigned {target_user.nickname} to "{slot.title}" in {mission.title}'
        
        Notification.objects.create(
            user=mission.creator,
            notification_type='mission.slot.assigned',
            title='New Slot Assignment',
            message=notification_message,
            additional_data={
                'missionSlug': mission.slug,
                'slotUid': str(slot.uid),
                'slotTitle': slot.title,
                'assigneeUid': str(target_user.uid),
                'assigneeNickname': target_user.nickname,
            }
        )
    
    return {
        'slot': {
            'uid': str(slot.uid),
            'title': slot.title,
            'assignee': {
                'uid': str(target_user.uid),
                'nickname': target_user.nickname,
                'community': {
                    'uid': str(target_user.community.uid),
                    'name': target_user.community.name,
                    'tag': target_user.community.tag,
                    'slug': target_user.community.slug,
                } if target_user.community else None
            },
            'registrationUid': str(registration.uid)
        }
    }


@router.post('/{slug}/slots/{slot_uid}/unassign', response={200: dict, 400: dict, 403: dict})
def unassign_slot(request, slug: str, slot_uid: UUID):
    """Unassign a user from a mission slot"""
    user_uid = request.auth.get('user', {}).get('uid')
    user = get_object_or_404(User, uid=user_uid)
    permissions = request.auth.get('permissions', [])
    
    mission = get_object_or_404(Mission, slug=slug)
    slot = get_object_or_404(MissionSlot, uid=slot_uid, slot_group__mission=mission)
    
    if not slot.assignee:
        return 400, {'detail': 'Slot is not assigned'}
    
    # Check permissions - user must be the assignee, mission creator, editor, or have appropriate permissions
    is_assignee = str(slot.assignee.uid) == str(user.uid)
    is_creator = str(mission.creator.uid) == str(user.uid)
    is_editor = has_permission(permissions, f'mission.{mission.slug}.editor')
    has_perm = has_permission(permissions, ['mission.slot.assign', 'admin.*'])
    
    if not is_assignee and not is_creator and not is_editor and not has_perm:
        return 403, {'detail': 'Insufficient permissions to unassign this slot'}
    
    # Remove any confirmed registrations when unassigning
    MissionSlotRegistration.objects.filter(slot=slot, status='confirmed').delete()
    
    slot.assignee = None
    slot.save()
    
    return {
        'slot': {
            'uid': str(slot.uid),
            'title': slot.title,
            'assignee': None
        }
    }


@router.post('/{slug}/slotGroups', response={200: dict, 400: dict, 403: dict})
def create_mission_slot_group(request, slug: str, data: MissionSlotGroupCreateSchema):
    """Create a new slot group for a mission"""
    mission = get_object_or_404(Mission, slug=slug)
    
    # Check permissions
    user_uid = request.auth.get('user', {}).get('uid')
    permissions = request.auth.get('permissions', [])
    
    if not can_edit_mission(mission, user_uid, permissions):
        from ninja.errors import HttpError
        raise HttpError(403, 'Insufficient permissions to create slot groups for this mission')
    
    # Get existing slot groups to determine order numbers
    existing_groups = list(MissionSlotGroup.objects.filter(mission=mission).order_by('order_number'))
    
    # Calculate the new order number based on insertAfter
    insert_after = data.insertAfter
    new_order_number = insert_after + 1
    
    # Shift order numbers of groups that come after the insert point
    for group in existing_groups:
        if group.order_number >= new_order_number:
            group.order_number += 1
            group.save()
    
    # Get restricted community if specified
    restricted_community = None
    if data.restrictedCommunityUid:
        restricted_community = get_object_or_404(Community, uid=data.restrictedCommunityUid)
    
    # Create the new slot group
    slot_group = MissionSlotGroup.objects.create(
        mission=mission,
        title=data.title,
        description=data.description if data.description else '',
        order_number=new_order_number,
        restricted_community=restricted_community
    )
    
    return {
        'slotGroup': {
            'uid': str(slot_group.uid),
            'title': slot_group.title,
            'description': slot_group.description,
            'orderNumber': slot_group.order_number,
            'restrictedCommunity': {
                'uid': str(restricted_community.uid),
                'name': restricted_community.name,
                'tag': restricted_community.tag
            } if restricted_community else None,
            'slots': []
        }
    }


@router.patch('/{slug}/slotGroups/{slot_group_uid}', response={200: dict, 400: dict, 403: dict, 404: dict})
def update_mission_slot_group(request, slug: str, slot_group_uid: UUID, data: MissionSlotGroupUpdateSchema):
    """Update a slot group"""
    mission = get_object_or_404(Mission, slug=slug)
    
    # Check permissions
    user_uid = request.auth.get('user', {}).get('uid')
    permissions = request.auth.get('permissions', [])
    
    if not can_edit_mission(mission, user_uid, permissions):
        from ninja.errors import HttpError
        raise HttpError(403, 'Insufficient permissions to update slot groups for this mission')
    
    slot_group = get_object_or_404(MissionSlotGroup, uid=slot_group_uid, mission=mission)
    
    # Update fields if provided
    if data.title is not None:
        slot_group.title = data.title
    
    if data.description is not None:
        slot_group.description = data.description
    
    # Handle restricted community update
    if hasattr(data, 'restrictedCommunityUid'):
        if data.restrictedCommunityUid is not None:
            restricted_community = get_object_or_404(Community, uid=data.restrictedCommunityUid)
            slot_group.restricted_community = restricted_community
        elif data.restrictedCommunityUid is None:
            # Explicitly set to None to remove restriction
            slot_group.restricted_community = None
    
    if data.orderNumber is not None and data.orderNumber != slot_group.order_number:
        old_order = slot_group.order_number
        new_order = data.orderNumber
        
        # Shift other groups' order numbers
        if new_order > old_order:
            # Moving down: shift groups between old and new position up
            MissionSlotGroup.objects.filter(
                mission=mission,
                order_number__gt=old_order,
                order_number__lte=new_order
            ).update(order_number=models.F('order_number') - 1)
        else:
            # Moving up: shift groups between new and old position down
            MissionSlotGroup.objects.filter(
                mission=mission,
                order_number__gte=new_order,
                order_number__lt=old_order
            ).update(order_number=models.F('order_number') + 1)
        
        slot_group.order_number = new_order
    
    slot_group.save()
    
    return {
        'slotGroup': {
            'uid': str(slot_group.uid),
            'title': slot_group.title,
            'description': slot_group.description,
            'orderNumber': slot_group.order_number,
            'restrictedCommunity': {
                'uid': str(slot_group.restricted_community.uid),
                'name': slot_group.restricted_community.name,
                'tag': slot_group.restricted_community.tag
            } if slot_group.restricted_community else None
        }
    }


@router.delete('/{slug}/slotGroups/{slot_group_uid}', response={200: dict, 403: dict, 404: dict})
def delete_mission_slot_group(request, slug: str, slot_group_uid: UUID):
    """Delete a slot group and all its slots"""
    mission = get_object_or_404(Mission, slug=slug)
    
    # Check permissions
    user_uid = request.auth.get('user', {}).get('uid')
    permissions = request.auth.get('permissions', [])
    
    if not can_edit_mission(mission, user_uid, permissions):
        from ninja.errors import HttpError
        raise HttpError(403, 'Insufficient permissions to delete slot groups for this mission')
    
    slot_group = get_object_or_404(MissionSlotGroup, uid=slot_group_uid, mission=mission)
    deleted_order = slot_group.order_number
    
    # Delete the slot group (slots will be cascade deleted)
    slot_group.delete()
    
    # Shift down the order numbers of groups that came after this one
    MissionSlotGroup.objects.filter(
        mission=mission,
        order_number__gt=deleted_order
    ).update(order_number=models.F('order_number') - 1)
    
    return {'success': True}


@router.post('/{slug}/slots', response={200: dict, 400: dict, 403: dict})
def create_mission_slots(request, slug: str, data: List[MissionSlotCreateSchema]):
    """Create one or more slots for a mission"""
    mission = get_object_or_404(Mission, slug=slug)
    
    # Check permissions
    user_uid = request.auth.get('user', {}).get('uid')
    permissions = request.auth.get('permissions', [])
    
    if not can_edit_mission(mission, user_uid, permissions):
        from ninja.errors import HttpError
        raise HttpError(403, 'Insufficient permissions to create slots for this mission')
    
    created_slots = []
    
    for slot_data in data:
        # Validate DLCs
        if slot_data.requiredDLCs:
            validate_dlc_list(slot_data.requiredDLCs, 'requiredDLCs')
        
        # Get the slot group
        slot_group = get_object_or_404(MissionSlotGroup, uid=slot_data.slotGroupUid, mission=mission)
        
        # Get existing slots in this group to determine order numbers
        existing_slots = list(MissionSlot.objects.filter(slot_group=slot_group).order_by('order_number'))
        
        # Calculate the new order number based on insertAfter
        insert_after = slot_data.insertAfter
        new_order_number = insert_after + 1
        
        # Shift order numbers of slots that come after the insert point
        for slot in existing_slots:
            if slot.order_number >= new_order_number:
                slot.order_number += 1
                slot.save()
        
        # Get restricted community if specified
        restricted_community = None
        if slot_data.restrictedCommunityUid:
            restricted_community = get_object_or_404(Community, uid=slot_data.restrictedCommunityUid)
        
        # Create the slot
        slot = MissionSlot.objects.create(
            slot_group=slot_group,
            title=slot_data.title,
            description=slot_data.description if slot_data.description else '',
            detailed_description=slot_data.detailedDescription if slot_data.detailedDescription else '',
            order_number=new_order_number,
            required_dlcs=slot_data.requiredDLCs if slot_data.requiredDLCs else [],
            restricted_community=restricted_community,
            blocked=slot_data.blocked,
            reserve=slot_data.reserve,
            auto_assignable=slot_data.autoAssignable
        )
        
        created_slots.append({
            'uid': str(slot.uid),
            'slotGroupUid': str(slot.slot_group.uid),
            'title': slot.title,
            'description': slot.description,
            'detailedDescription': slot.detailed_description,
            'orderNumber': slot.order_number,
            'requiredDLCs': slot.required_dlcs,
            'blocked': slot.blocked,
            'reserve': slot.reserve,
            'autoAssignable': slot.auto_assignable,
            'restrictedCommunity': {
                'uid': str(restricted_community.uid),
                'name': restricted_community.name,
                'tag': restricted_community.tag,
            } if restricted_community else None
        })
    
    return {'slots': created_slots}


@router.patch('/{slug}/slots/{slot_uid}', response={200: dict, 400: dict, 403: dict, 404: dict})
def update_mission_slot(request, slug: str, slot_uid: UUID, data: MissionSlotUpdateSchema):
    """Update a mission slot"""
    mission = get_object_or_404(Mission, slug=slug)
    
    # Check permissions
    user_uid = request.auth.get('user', {}).get('uid')
    permissions = request.auth.get('permissions', [])
    
    if not can_edit_mission(mission, user_uid, permissions):
        from ninja.errors import HttpError
        raise HttpError(403, 'Insufficient permissions to update slots for this mission')
    
    slot = get_object_or_404(MissionSlot, uid=slot_uid, slot_group__mission=mission)
    
    # Get only fields that were actually set in the request
    update_data = data.model_dump(exclude_unset=True)
    
    # Update fields if provided
    if 'title' in update_data:
        slot.title = data.title
    
    if 'description' in update_data:
        slot.description = data.description
    
    if 'detailedDescription' in update_data:
        slot.detailed_description = data.detailedDescription
    
    if 'requiredDLCs' in update_data:
        validate_dlc_list(data.requiredDLCs, 'requiredDLCs')
        slot.required_dlcs = data.requiredDLCs
    
    if 'restrictedCommunityUid' in update_data:
        if data.restrictedCommunityUid is not None:
            restricted_community = get_object_or_404(Community, uid=data.restrictedCommunityUid)
            slot.restricted_community = restricted_community
        else:
            slot.restricted_community = None
    
    if 'blocked' in update_data:
        slot.blocked = data.blocked
    
    if 'reserve' in update_data:
        slot.reserve = data.reserve
    
    if 'autoAssignable' in update_data:
        slot.auto_assignable = data.autoAssignable
    
    if 'externalAssignee' in update_data:
        slot.external_assignee = data.externalAssignee
    
    if 'orderNumber' in update_data and data.orderNumber != slot.order_number:
        old_order = slot.order_number
        new_order = data.orderNumber
        
        # Shift other slots' order numbers within the same group
        if new_order > old_order:
            MissionSlot.objects.filter(
                slot_group=slot.slot_group,
                order_number__gt=old_order,
                order_number__lte=new_order
            ).update(order_number=models.F('order_number') - 1)
        else:
            MissionSlot.objects.filter(
                slot_group=slot.slot_group,
                order_number__gte=new_order,
                order_number__lt=old_order
            ).update(order_number=models.F('order_number') + 1)
        
        slot.order_number = new_order
    
    slot.save()
    
    return {
        'slot': {
            'uid': str(slot.uid),
            'slotGroupUid': str(slot.slot_group.uid),
            'title': slot.title,
            'description': slot.description,
            'detailedDescription': slot.detailed_description,
            'orderNumber': slot.order_number,
            'requiredDLCs': slot.required_dlcs,
            'blocked': slot.blocked,
            'reserve': slot.reserve,
            'autoAssignable': slot.auto_assignable,
            'externalAssignee': slot.external_assignee
        }
    }


@router.delete('/{slug}/slots/{slot_uid}', response={200: dict, 403: dict, 404: dict})
def delete_mission_slot(request, slug: str, slot_uid: UUID):
    """Delete a mission slot"""
    mission = get_object_or_404(Mission, slug=slug)
    
    # Check permissions
    user_uid = request.auth.get('user', {}).get('uid')
    permissions = request.auth.get('permissions', [])
    
    if not can_edit_mission(mission, user_uid, permissions):
        from ninja.errors import HttpError
        raise HttpError(403, 'Insufficient permissions to delete slots for this mission')
    
    slot = get_object_or_404(MissionSlot, uid=slot_uid, slot_group__mission=mission)
    deleted_order = slot.order_number
    slot_group = slot.slot_group
    
    # Delete the slot
    slot.delete()
    
    # Shift down the order numbers of slots that came after this one in the same group
    MissionSlot.objects.filter(
        slot_group=slot_group,
        order_number__gt=deleted_order
    ).update(order_number=models.F('order_number') - 1)
    
    return {'success': True}


@router.put('/{slug}/bannerImage', response={200: dict, 403: dict, 400: dict})
def upload_mission_banner_image(request, slug: str, payload: MissionBannerImageSchema):
    """Upload a banner image for a mission"""
    import base64
    import hashlib
    import os
    from django.conf import settings
    
    mission = get_object_or_404(Mission, slug=slug)
    
    # Check permissions
    user_uid = request.auth.get('user', {}).get('uid')
    permissions = request.auth.get('permissions', [])
    
    if not can_edit_mission(mission, user_uid, permissions):
        return 403, {'detail': 'Insufficient permissions to upload banner for this mission'}
    
    try:
        # Decode base64 image
        image_data = base64.b64decode(payload.image)
        
        # Validate image type
        allowed_types = ['image/jpeg', 'image/jpg', 'image/png', 'image/gif']
        if payload.imageType not in allowed_types:
            return 400, {'detail': f'Invalid image type. Allowed: {", ".join(allowed_types)}'}
        
        # Generate filename based on mission slug and hash
        file_hash = hashlib.md5(image_data).hexdigest()[:8]
        extension = payload.imageType.split('/')[-1]
        if extension == 'jpeg':
            extension = 'jpg'
        filename = f"{slug}-{file_hash}.{extension}"
        
        # Create upload directory if it doesn't exist
        upload_dir = os.path.join(settings.MEDIA_ROOT, 'mission-banners')
        os.makedirs(upload_dir, exist_ok=True)
        
        # Save file
        filepath = os.path.join(upload_dir, filename)
        with open(filepath, 'wb') as f:
            f.write(image_data)
        
        # Update mission with new image URL
        # Construct URL based on MEDIA_URL setting
        image_url = f"{settings.MEDIA_URL}mission-banners/{filename}"
        mission.banner_image_url = image_url
        mission.save()
        
        return {
            'success': True,
            'imageUrl': image_url
        }
        
    except Exception as e:
        return 400, {'detail': f'Failed to upload image: {str(e)}'}


@router.delete('/{slug}/bannerImage', response={200: dict, 403: dict})
def delete_mission_banner_image(request, slug: str):
    """Delete the banner image for a mission"""
    import os
    from django.conf import settings
    
    mission = get_object_or_404(Mission, slug=slug)
    
    # Check permissions
    user_uid = request.auth.get('user', {}).get('uid')
    permissions = request.auth.get('permissions', [])
    
    if not can_edit_mission(mission, user_uid, permissions):
        return 403, {'detail': 'Insufficient permissions to delete banner for this mission'}
    
    # Delete file if it exists
    if mission.banner_image_url:
        # Extract filename from URL
        filename = mission.banner_image_url.split('/')[-1]
        filepath = os.path.join(settings.MEDIA_ROOT, 'mission-banners', filename)
        
        if os.path.exists(filepath):
            try:
                os.remove(filepath)
            except Exception as e:
                # Log but don't fail if file deletion fails
                print(f"Warning: Failed to delete file {filepath}: {e}")
    
    # Clear the URL from database
    mission.banner_image_url = None
    mission.save()
    
    return {'success': True}


@router.get('/{slug}/permissions', response={200: dict, 403: dict})
def get_mission_permissions(request, slug: str, limit: int = 10, offset: int = 0):
    """Get all permissions for a mission"""
    from api.models import Permission
    
    mission = get_object_or_404(Mission, slug=slug)
    
    # Check permissions - mission creator, editor, or admin can view
    user_uid = request.auth.get('user', {}).get('uid')
    permissions = request.auth.get('permissions', [])
    
    if not can_edit_mission(mission, user_uid, permissions):
        return 403, {'detail': 'Insufficient permissions to view mission permissions'}
    
    # Get all permissions for this mission
    mission_permissions = Permission.objects.filter(
        permission__startswith=f'mission.{slug}.'
    ).select_related('user')[offset:offset + limit]
    
    total = Permission.objects.filter(permission__startswith=f'mission.{slug}.').count()
    
    return {
        'permissions': [
            {
                'uid': perm.uid,
                'permission': perm.permission,
                'user': {
                    'uid': perm.user.uid,
                    'nickname': perm.user.nickname,
                }
            }
            for perm in mission_permissions
        ],
        'total': total
    }


@router.post('/{slug}/permissions', response={200: dict, 403: dict, 400: dict})
def create_mission_permission(request, slug: str, payload: MissionPermissionCreateSchema):
    """Create a permission for a mission"""
    from api.models import Permission, User
    
    mission = get_object_or_404(Mission, slug=slug)
    
    # Check permissions - only mission creator or admin
    # Check permissions - only mission creator or admin can grant permissions (not editors)
    user_uid = request.auth.get('user', {}).get('uid')
    permissions = request.auth.get('permissions', [])
    
    is_creator = str(mission.creator.uid) == str(user_uid)
    is_admin = has_permission(permissions, 'admin.mission')
    
    if not is_creator and not is_admin:
        return 403, {'detail': 'Insufficient permissions to create mission permissions'}
    
    # Get required fields
    target_user_uid = payload.userUid
    permission_str = payload.permission
    
    # Frontend sends full permission string like "mission.{slug}.editor"
    # Backend expects just the type, but we accept both formats
    if not permission_str.startswith('mission.'):
        # If it's just the type, construct full string
        permission_type = permission_str
        valid_types = ['editor', 'slotlist.community']
        if permission_type not in valid_types:
            return 400, {'detail': f'Invalid permission type. Valid: {", ".join(valid_types)}'}
        permission_str = f'mission.{slug}.{permission_type}'
    else:
        # Verify it's for the correct mission
        if not permission_str.startswith(f'mission.{slug}.'):
            return 400, {'detail': 'Permission does not match this mission'}
    
    target_user = get_object_or_404(User, uid=target_user_uid)
    
    # Check if permission already exists
    existing = Permission.objects.filter(
        user=target_user,
        permission=permission_str
    ).first()
    
    if existing:
        return 400, {'detail': 'Permission already exists'}
    
    # Create permission
    permission = Permission.objects.create(
        user=target_user,
        permission=permission_str
    )
    
    return {
        'permission': {
            'uid': permission.uid,
            'permission': permission.permission,
            'user': {
                'uid': target_user.uid,
                'nickname': target_user.nickname,
            }
        }
    }


@router.delete('/{slug}/permissions/{permission_uid}', response={200: dict, 403: dict})
def delete_mission_permission(request, slug: str, permission_uid: UUID):
    """Delete a permission for a mission"""
    from api.models import Permission
    
    mission = get_object_or_404(Mission, slug=slug)
    
    # Check permissions - only mission creator or admin can revoke permissions (not editors)
    user_uid = request.auth.get('user', {}).get('uid')
    permissions = request.auth.get('permissions', [])
    
    is_creator = str(mission.creator.uid) == str(user_uid)
    is_admin = has_permission(permissions, 'admin.mission')
    
    if not is_creator and not is_admin:
        return 403, {'detail': 'Insufficient permissions to delete mission permissions'}
    
    # Get the permission
    permission = get_object_or_404(Permission, uid=permission_uid)
    
    # Verify it belongs to this mission
    if not permission.permission.startswith(f'mission.{slug}.'):
        return 403, {'detail': 'Permission does not belong to this mission'}
    
    permission.delete()
    
    return {'success': True}


<|MERGE_RESOLUTION|>--- conflicted
+++ resolved
@@ -1020,11 +1020,7 @@
     # Community slot restrictions
     if slot.restricted_community:
         if not target_user.community or str(target_user.community.uid) != str(slot.restricted_community.uid):
-<<<<<<< HEAD
             if not is_creator and not is_admin and not is_editor:
-                return 403, {'detail': 'This slot is restricted to a specific community'}
-=======
-            if not is_creator and not is_admin:
                 return 403, {'detail': f'This slot is restricted to [{slot.restricted_community.tag}] {slot.restricted_community.name}'}
     
     # Community slot group restrictions
@@ -1032,7 +1028,6 @@
         if not target_user.community or str(target_user.community.uid) != str(slot.slot_group.restricted_community.uid):
             if not is_creator and not is_admin:
                 return 403, {'detail': f'This slot group is restricted to [{slot.slot_group.restricted_community.tag}] {slot.slot_group.restricted_community.name}'}
->>>>>>> c8eb3b47
     
     # Only mission creator, editor, or admin can assign other users
     if not is_self_assignment and not is_creator and not is_admin and not is_editor:
